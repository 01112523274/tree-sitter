--- conflicted
+++ resolved
@@ -18,13 +18,8 @@
 OBJ := $(SRC:.c=.o)
 
 # define default flags, and override to append mandatory flags
-<<<<<<< HEAD
-CFLAGS ?= -O3 -Wall -Wextra -Werror
-override CFLAGS += -std=gnu99 -fPIC -Ilib/src -Ilib/src/wasm -Ilib/include
-=======
 override CFLAGS := -O3 -std=gnu99 -fPIC -fvisibility=hidden -Wall -Wextra -Wshadow $(CFLAGS)
-override CFLAGS += -Ilib/src -Ilib/include
->>>>>>> ddfbbb00
+override CFLAGS += -Ilib/src -Ilib/src/wasm -Ilib/include
 
 # ABI versioning
 SONAME_MAJOR := 0
