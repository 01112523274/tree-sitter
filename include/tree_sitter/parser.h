#ifndef TREE_SITTER_PARSER_H_
#define TREE_SITTER_PARSER_H_

#ifdef __cplusplus
extern "C" {
#endif

#include <stdbool.h>
#include <stdint.h>
#include <stdlib.h>

typedef unsigned short TSSymbol;
typedef unsigned short TSStateId;

<<<<<<< HEAD
typedef struct {
  size_t bytes;
  size_t chars;
  TSPoint extent;
} TSLength;
=======
#define ts_builtin_sym_error ((TSSymbol)-1)
#define ts_builtin_sym_end 0
#define ts_builtin_sym_start 1
>>>>>>> 6bde4c54

typedef struct {
  bool visible : 1;
  bool named : 1;
  bool extra : 1;
  bool structural : 1;
} TSSymbolMetadata;

typedef struct {
  void (*advance)(void *, TSStateId, bool);
  int32_t lookahead;
  TSSymbol result_symbol;
} TSLexer;

typedef enum {
  TSParseActionTypeShift,
  TSParseActionTypeReduce,
  TSParseActionTypeAccept,
  TSParseActionTypeRecover,
} TSParseActionType;

typedef struct {
  union {
    TSStateId to_state;
    struct {
      TSSymbol symbol;
      unsigned short child_count;
    };
  };
  TSParseActionType type : 4;
  bool extra : 1;
  bool fragile : 1;
} TSParseAction;

typedef union {
  TSParseAction action;
  struct {
    unsigned short count;
    bool reusable : 1;
    bool depends_on_lookahead : 1;
  };
} TSParseActionEntry;

typedef struct TSLanguage {
  size_t symbol_count;
  const char **symbol_names;
  const TSSymbolMetadata *symbol_metadata;
  const unsigned short *parse_table;
  const TSParseActionEntry *parse_actions;
  const TSStateId *lex_states;
  bool (*lex_fn)(TSLexer *, TSStateId);
} TSLanguage;

/*
 *  Lexer Macros
 */

#define START_LEXER() \
  int32_t lookahead;  \
  next_state:         \
  lookahead = lexer->lookahead;

#define ADVANCE(state_value)                   \
  {                                            \
    lexer->advance(lexer, state_value, false); \
    state = state_value;                       \
    goto next_state;                           \
  }

#define SKIP(state_value)                     \
  {                                           \
    lexer->advance(lexer, state_value, true); \
    state = state_value;                      \
    goto next_state;                          \
  }

#define ACCEPT_TOKEN(symbol_value)       \
  {                                      \
    lexer->result_symbol = symbol_value; \
    return true;                         \
  }

#define LEX_ERROR() return false

/*
 *  Parse Table Macros
 */

#define SHIFT(to_state_value)                                      \
  {                                                                \
    { .type = TSParseActionTypeShift, .to_state = to_state_value } \
  }

#define RECOVER(to_state_value)                                      \
  {                                                                  \
    { .type = TSParseActionTypeRecover, .to_state = to_state_value } \
  }

#define SHIFT_EXTRA()                                 \
  {                                                   \
    { .type = TSParseActionTypeShift, .extra = true } \
  }

#define REDUCE(symbol_val, child_count_val)                  \
  {                                                          \
    {                                                        \
      .type = TSParseActionTypeReduce, .symbol = symbol_val, \
      .child_count = child_count_val,                        \
    }                                                        \
  }

#define REDUCE_FRAGILE(symbol_val, child_count_val)          \
  {                                                          \
    {                                                        \
      .type = TSParseActionTypeReduce, .symbol = symbol_val, \
      .child_count = child_count_val, .fragile = true,       \
    }                                                        \
  }

#define ACCEPT_INPUT()                  \
  {                                     \
    { .type = TSParseActionTypeAccept } \
  }

#define EXPORT_LANGUAGE(language_name)                     \
  static TSLanguage language = {                           \
    .symbol_count = SYMBOL_COUNT,                          \
    .symbol_metadata = ts_symbol_metadata,                 \
    .parse_table = (const unsigned short *)ts_parse_table, \
    .parse_actions = ts_parse_actions,                     \
    .lex_states = ts_lex_states,                           \
    .symbol_names = ts_symbol_names,                       \
    .lex_fn = ts_lex,                                      \
  };                                                       \
                                                           \
  const TSLanguage *language_name() {                      \
    return &language;                                      \
  }

#ifdef __cplusplus
}
#endif

#endif  // TREE_SITTER_PARSER_H_<|MERGE_RESOLUTION|>--- conflicted
+++ resolved
@@ -12,17 +12,9 @@
 typedef unsigned short TSSymbol;
 typedef unsigned short TSStateId;
 
-<<<<<<< HEAD
-typedef struct {
-  size_t bytes;
-  size_t chars;
-  TSPoint extent;
-} TSLength;
-=======
 #define ts_builtin_sym_error ((TSSymbol)-1)
 #define ts_builtin_sym_end 0
 #define ts_builtin_sym_start 1
->>>>>>> 6bde4c54
 
 typedef struct {
   bool visible : 1;
