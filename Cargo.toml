[workspace]
default-members = ["cli"]
members = [
  "cli",
  "cli/config",
  "cli/loader",
  "lib",
  "tags",
  "highlight",
  "xtask",
]
resolver = "2"

[workspace.package]
<<<<<<< HEAD
version = "0.20.100"
=======
version = "0.22.2"
>>>>>>> 09b18fad
authors = ["Max Brunsfeld <maxbrunsfeld@gmail.com>"]
edition = "2021"
rust-version = "1.74.1"
homepage = "https://tree-sitter.github.io/tree-sitter"
repository = "https://github.com/tree-sitter/tree-sitter"
license = "MIT"
keywords = ["incremental", "parsing"]
categories = ["command-line-utilities", "parsing"]

[profile.optimize]
inherits = "release"
strip = true         # Automatically strip symbols from the binary.
lto = true           # Link-time optimization.
opt-level = 3        # Optimization level 3.
codegen-units = 1    # Maximum size reduction optimizations.

[profile.size]
inherits = "optimize"
opt-level = "s"       # Optimize for size.

[profile.profile]
inherits = "optimize"
strip = false

[workspace.dependencies]
ansi_term = "0.12.1"
anstyle = "1.0.6"
anyhow = "1.0.80"
cc = "1.0.90"
clap = { version = "4.5.2", features = [
  "cargo",
  "derive",
  "env",
  "help",
  "unstable-styles",
] }
ctor = "0.2.7"
ctrlc = { version = "3.4.4", features = ["termination"] }
difference = "2.0.0"
dirs = "5.0.1"
filetime = "0.2.23"
fs4 = "0.8.1"
git2 = "0.18.2"
glob = "0.3.1"
heck = "0.4.1"
html-escape = "0.2.13"
indexmap = "2.2.5"
indoc = "2.0.4"
lazy_static = "1.4.0"
libloading = "0.8.3"
log = { version = "0.4.21", features = ["std"] }
memchr = "2.7.1"
once_cell = "1.19.0"
pretty_assertions = "1.4.0"
rand = "0.8.5"
regex = "1.10.3"
regex-syntax = "0.8.2"
rustc-hash = "1.1.0"
semver = "1.0.22"
serde = { version = "1.0.197", features = ["derive"] }
serde_derive = "1.0.197"
serde_json = { version = "1.0.114", features = ["preserve_order"] }
smallbitvec = "2.5.1"
tempfile = "3.10.1"
thiserror = "1.0.57"
tiny_http = "0.12.0"
toml = "0.8.11"
unindent = "0.2.3"
walkdir = "2.5.0"
wasmparser = "0.201.0"
webbrowser = "0.8.13"

<<<<<<< HEAD
tree-sitter = { version = "=0.20.100", path = "./lib" }
tree-sitter-loader = { version = "=0.20.100", path = "./cli/loader" }
tree-sitter-config = { version = "=0.20.100", path = "./cli/config" }
tree-sitter-highlight = { version = "=0.20.100", path = "./highlight" }
tree-sitter-tags = { version = "=0.20.100", path = "./tags" }
=======
tree-sitter = { version = "0.22.2", path = "./lib" }
tree-sitter-loader = { version = "0.22.2", path = "./cli/loader" }
tree-sitter-config = { version = "0.22.2", path = "./cli/config" }
tree-sitter-highlight = { version = "0.22.2", path = "./highlight" }
tree-sitter-tags = { version = "0.22.2", path = "./tags" }
>>>>>>> 09b18fad
<|MERGE_RESOLUTION|>--- conflicted
+++ resolved
@@ -12,11 +12,7 @@
 resolver = "2"
 
 [workspace.package]
-<<<<<<< HEAD
 version = "0.20.100"
-=======
-version = "0.22.2"
->>>>>>> 09b18fad
 authors = ["Max Brunsfeld <maxbrunsfeld@gmail.com>"]
 edition = "2021"
 rust-version = "1.74.1"
@@ -89,16 +85,8 @@
 wasmparser = "0.201.0"
 webbrowser = "0.8.13"
 
-<<<<<<< HEAD
 tree-sitter = { version = "=0.20.100", path = "./lib" }
 tree-sitter-loader = { version = "=0.20.100", path = "./cli/loader" }
 tree-sitter-config = { version = "=0.20.100", path = "./cli/config" }
 tree-sitter-highlight = { version = "=0.20.100", path = "./highlight" }
-tree-sitter-tags = { version = "=0.20.100", path = "./tags" }
-=======
-tree-sitter = { version = "0.22.2", path = "./lib" }
-tree-sitter-loader = { version = "0.22.2", path = "./cli/loader" }
-tree-sitter-config = { version = "0.22.2", path = "./cli/config" }
-tree-sitter-highlight = { version = "0.22.2", path = "./highlight" }
-tree-sitter-tags = { version = "0.22.2", path = "./tags" }
->>>>>>> 09b18fad
+tree-sitter-tags = { version = "=0.20.100", path = "./tags" }